--- conflicted
+++ resolved
@@ -2,13 +2,6 @@
 
 In a short while we will publish a walk-through that will go into detail
 on how to do segmentation with Pywick. In the meantime, if you feel
-adventurous feel free to look at our
-<<<<<<< HEAD
-[README](https://pywick.readthedocs.io/en/latest/README.html).
+adventurous feel free to look at our [README](https://pywick.readthedocs.io/en/latest/README.html).
 
-You can also take a look at our [Classification guide](https://pywick.readthedocs.io/en/latest/classification_guide.html) to get a good idea of how to get started on your own. The segmentation training process is very similar but involves more complicated directory structure for data.
-=======
-[README](https://github.com/achaiah/pywick/blob/master/README.md).
-
-You can also take a look at our [Classification guide](https://github.com/achaiah/pywick/blob/master/docs/source/classification_guide.md) to get a good idea of how to get started on your own. The segmentation training process is very similar but involves more complicated directory structure for data.
->>>>>>> ce5a2a2d
+You can also take a look at our [Classification guide](https://pywick.readthedocs.io/en/latest/classification_guide.html) to get a good idea of how to get started on your own. The segmentation training process is very similar but involves more complicated directory structure for data.